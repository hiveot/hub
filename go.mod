module github.com/hiveot/hub

go 1.21

toolchain go1.21.1

require (
	github.com/alexedwards/argon2id v1.0.0
	github.com/araddon/dateparse v0.0.0-20210429162001-6b43995a97de
	github.com/cockroachdb/pebble v1.1.0
	github.com/eclipse/paho.golang v0.21.0
	github.com/fsnotify/fsnotify v1.7.0
	github.com/go-chi/chi/v5 v5.0.12
	github.com/golang-jwt/jwt/v5 v5.2.0
	github.com/google/uuid v1.6.0
	github.com/gorilla/mux v1.8.1
	github.com/grandcat/zeroconf v1.0.0
	github.com/huin/goupnp v1.3.0
	github.com/lmittmann/tint v1.0.4
	github.com/mochi-mqtt/server/v2 v2.4.6
	github.com/mostlygeek/arp v0.0.0-20170424181311-541a2129847a
	github.com/nats-io/jwt/v2 v2.5.5
	github.com/nats-io/nats-server/v2 v2.10.11
	github.com/nats-io/nats.go v1.33.1
	github.com/nats-io/nkeys v0.4.7
	github.com/rs/cors v1.10.1
	github.com/samber/lo v1.39.0
	github.com/stretchr/testify v1.8.4
	github.com/struCoder/pidusage v0.2.1
	github.com/thanhpk/randstr v1.0.6
	github.com/tidwall/btree v1.7.0
	github.com/urfave/cli/v2 v2.27.1
	go.etcd.io/bbolt v1.3.9
	golang.org/x/crypto v0.20.0
	golang.org/x/exp v0.0.0-20240222234643-814bf88cf225
	golang.org/x/net v0.21.0
	golang.org/x/sys v0.17.0
	gopkg.in/yaml.v3 v3.0.1
)

require (
	github.com/DataDog/zstd v1.5.5 // indirect
	github.com/Masterminds/goutils v1.1.1 // indirect
	github.com/Masterminds/semver/v3 v3.2.0 // indirect
	github.com/Masterminds/sprig/v3 v3.2.3 // indirect
	github.com/beorn7/perks v1.0.1 // indirect
	github.com/cenkalti/backoff v2.2.1+incompatible // indirect
	github.com/cespare/xxhash/v2 v2.2.0 // indirect
	github.com/cockroachdb/errors v1.11.1 // indirect
	github.com/cockroachdb/logtags v0.0.0-20230118201751-21c54148d20b // indirect
	github.com/cockroachdb/redact v1.1.5 // indirect
	github.com/cockroachdb/tokenbucket v0.0.0-20230807174530-cc333fc44b06 // indirect
	github.com/cpuguy83/go-md2man/v2 v2.0.3 // indirect
	github.com/davecgh/go-spew v1.1.1 // indirect
	github.com/getsentry/sentry-go v0.27.0 // indirect
	github.com/gogo/protobuf v1.3.2 // indirect
	github.com/golang/snappy v0.0.4 // indirect
	github.com/google/go-cmp v0.6.0 // indirect
	github.com/gorilla/websocket v1.5.1 // indirect
	github.com/huandu/xstrings v1.3.3 // indirect
	github.com/imdario/mergo v0.3.11 // indirect
	github.com/klauspost/compress v1.17.7 // indirect
	github.com/kr/pretty v0.3.1 // indirect
	github.com/kr/text v0.2.0 // indirect
	github.com/matttproud/golang_protobuf_extensions/v2 v2.0.0 // indirect
	github.com/miekg/dns v1.1.58 // indirect
	github.com/minio/highwayhash v1.0.2 // indirect
	github.com/mitchellh/copystructure v1.0.0 // indirect
	github.com/mitchellh/reflectwalk v1.0.0 // indirect
	github.com/nats-io/nuid v1.0.1 // indirect
	github.com/pkg/errors v0.9.1 // indirect
	github.com/pmezard/go-difflib v1.0.0 // indirect
	github.com/prometheus/client_golang v1.19.0 // indirect
	github.com/prometheus/client_model v0.6.0 // indirect
	github.com/prometheus/common v0.48.0 // indirect
	github.com/prometheus/procfs v0.12.0 // indirect
	github.com/r3labs/sse/v2 v2.10.0 // indirect
	github.com/rogpeppe/go-internal v1.12.0 // indirect
	github.com/rs/xid v1.5.0 // indirect
	github.com/russross/blackfriday/v2 v2.1.0 // indirect
	github.com/shopspring/decimal v1.2.0 // indirect
	github.com/spf13/cast v1.3.1 // indirect
	github.com/tmaxmax/go-sse v0.9.0-pre.2 // indirect
	github.com/xrash/smetrics v0.0.0-20231213231151-1d8dd44e695e // indirect
	golang.org/x/mod v0.15.0 // indirect
	golang.org/x/sync v0.6.0 // indirect
	golang.org/x/text v0.14.0 // indirect
	golang.org/x/time v0.5.0 // indirect
	golang.org/x/tools v0.18.0 // indirect
<<<<<<< HEAD
	google.golang.org/protobuf v1.33.0 // indirect
)

replace github.com/nats-io/nats-server/v2 => ../nats-server

replace github.com/nats-io/nats.go => ../nats.go
=======
	google.golang.org/protobuf v1.32.0 // indirect
	gopkg.in/cenkalti/backoff.v1 v1.1.0 // indirect
)
>>>>>>> daa13ef0
<|MERGE_RESOLUTION|>--- conflicted
+++ resolved
@@ -87,15 +87,6 @@
 	golang.org/x/text v0.14.0 // indirect
 	golang.org/x/time v0.5.0 // indirect
 	golang.org/x/tools v0.18.0 // indirect
-<<<<<<< HEAD
 	google.golang.org/protobuf v1.33.0 // indirect
-)
-
-replace github.com/nats-io/nats-server/v2 => ../nats-server
-
-replace github.com/nats-io/nats.go => ../nats.go
-=======
-	google.golang.org/protobuf v1.32.0 // indirect
 	gopkg.in/cenkalti/backoff.v1 v1.1.0 // indirect
-)
->>>>>>> daa13ef0
+)